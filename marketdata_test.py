--- conflicted
+++ resolved
@@ -1,97 +1,14 @@
 import requests
 import pandas as pd
-<<<<<<< HEAD
-from datetime import datetime
-
-def convert_unix_to_datetime(unix_time):
-    """Convert Unix timestamp to a human-readable datetime format."""
-    if unix_time:
-        try:
-            # Try to convert assuming the timestamp is in seconds
-            dt = datetime.utcfromtimestamp(unix_time)
-            if dt.year < 1970 or dt.year > 2038:  # Plausibility check
-                raise ValueError("Timestamp out of range, likely not in seconds.")
-            return dt.strftime('%Y-%m-%d %H:%M:%S')
-        except (OSError, ValueError):
-            pass
-
-        try:
-            # Try to convert assuming the timestamp is in milliseconds
-            dt = datetime.utcfromtimestamp(unix_time / 1000.0)
-            return dt.strftime('%Y-%m-%d %H:%M:%S')
-        except (OSError, ValueError):
-            return None
-    return None
-
-def get_options_chain(ticker, expiration_date, api_key, request_counter):
-    url = f"https://api.marketdata.app/v1/options/chain/{ticker}"
-    params = {
-        'expiration': expiration_date,
-        'range': 'itm'  # Filter for in-the-money options
-=======
 
 def get_options_chain(ticker, expiration_date, api_key):
     url = f"https://api.marketdata.app/v1/options/chain/{ticker}"
     params = {
         'expiration': expiration_date,
->>>>>>> 63321d7 (	modified:   marketdata_test.py)
     }
     headers = {
         'Authorization': f'Bearer {api_key}'
     }
-<<<<<<< HEAD
-
-    response = requests.get(url, params=params, headers=headers)
-    request_counter['count'] += 1
-    print(f"Fetching data for {ticker} with expiration {expiration_date}: Status Code {response.status_code}")
-
-    if response.status_code in [200, 203]:
-        try:
-            data = response.json()
-            print(f"Response JSON for {ticker} with expiration {expiration_date}: {data}")
-        except ValueError:
-            print(f"Failed to parse JSON for {ticker} with expiration {expiration_date}")
-            return pd.DataFrame(), request_counter
-
-        if not data:
-            print(f"No data in response for {ticker} with expiration {expiration_date}")
-            return pd.DataFrame(), request_counter
-
-        options_data = []
-        for option in data:
-            if isinstance(option, dict):
-                options_data.append({
-                    "Updated Date": convert_unix_to_datetime(option.get('updated_at')),
-                    "Expiration Date": convert_unix_to_datetime(option.get('expiration')),
-                    "Ticker": option.get('ticker'),
-                    "Strike": option.get('strike'),
-                    "Last": option.get('last'),
-                    "Theor.": option.get('theoretical'),
-                    "IV": option.get('iv'),
-                    "Delta": option.get('delta'),
-                    "Gamma": option.get('gamma'),
-                    "Theta": option.get('theta'),
-                    "Vega": option.get('vega'),
-                    "Rho": option.get('rho'),
-                    "Volume": option.get('volume'),
-                    "Open Int": option.get('open_interest'),
-                    "Vol/OI": option.get('volume') / option.get('open_interest') if option.get('open_interest') else None,
-                    "Type": option.get('type'),
-                    "Last Trade": option.get('last_trade_date'),
-                    "Avg IV": option.get('average_iv')
-                })
-            else:
-                print(f"Unexpected data format: {option}")
-        return pd.DataFrame(options_data), request_counter
-
-    print(f"Response content for {ticker} with expiration {expiration_date}: {response.content}")
-
-    return pd.DataFrame(), request_counter
-
-# List of tickers and expiration dates
-tickers = ['spy']
-expiration_dates = ['2024-06-21']
-=======
     
     response = requests.get(url, params=params, headers=headers)
     print(f"Fetching data for {ticker} with expiration {expiration_date}: Status Code {response.status_code}")
@@ -134,7 +51,6 @@
 # List of tickers and expiration dates
 tickers = ['spy', 'qqq', 'iwm', 'gld']
 expiration_dates = ['2024-06-14', '2024-06-21', '2024-06-28']
->>>>>>> 63321d7 (	modified:   marketdata_test.py)
 
 # Your MarketData API key
 api_key = 'S0k2QXNsMFpEVlZZWXFlOXlEajJYcWlwZFA3XzRnYVJKVTVyZlFMbS1mUT0'
@@ -142,42 +58,17 @@
 # Initialize an empty DataFrame to store all the data
 all_data = pd.DataFrame()
 
-<<<<<<< HEAD
-# Initialize request counter
-request_counter = {'count': 0}
-max_requests = 100
-
-# Loop through each ticker and expiration date
-for ticker in tickers:
-    for expiration_date in expiration_dates:
-        if request_counter['count'] >= max_requests:
-            print("Reached the maximum request limit.")
-            break
-        df, request_counter = get_options_chain(ticker, expiration_date, api_key, request_counter)
-=======
 # Loop through each ticker and expiration date
 for ticker in tickers:
     for expiration_date in expiration_dates:
         df = get_options_chain(ticker, expiration_date, api_key)
->>>>>>> 63321d7 (	modified:   marketdata_test.py)
         if not df.empty:
             all_data = pd.concat([all_data, df], ignore_index=True)
         else:
             print(f"No data for {ticker} with expiration {expiration_date}")
-<<<<<<< HEAD
-    if request_counter['count'] >= max_requests:
-        break
-=======
->>>>>>> 63321d7 (	modified:   marketdata_test.py)
 
 # Save the combined data to a CSV file
 if not all_data.empty:
     all_data.to_csv('options_chain_data.csv', index=False)
-<<<<<<< HEAD
-    print("Data saved to options_chain_data.csv")
 else:
-    print("No data to save")
-=======
-else:
-    print("Data saved to options_chain_data.csv")
->>>>>>> 63321d7 (	modified:   marketdata_test.py)+    print("Data saved to options_chain_data.csv")